--- conflicted
+++ resolved
@@ -15,8 +15,6 @@
         </div>
     </div>
 
-<<<<<<< HEAD
-=======
         <div class="content">
             <ul class="tab-nav" id="dashboardTabs">
                 <li class="tab-btn active" data-tab="explore">Explore Traits</li>
@@ -53,7 +51,6 @@
             </div>
         </div>
     </div>
->>>>>>> 28b7958f
     <script src="https://code.jquery.com/jquery-3.7.1.min.js"></script>
     <script src="https://cdn.jsdelivr.net/npm/select2@4.1.0-rc.0/dist/js/select2.min.js"></script>
     <script src="{{ url_for('static', filename='js/dashboard.js') }}"></script>
