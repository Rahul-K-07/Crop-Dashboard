--- conflicted
+++ resolved
@@ -78,18 +78,9 @@
 
             <button id="showAdvanced">Advanced Analytics</button>
             <div id="advancedAnalytics" style="display:none;">
-<<<<<<< HEAD
-                <div id="advancedClusterSummary" class="summary"></div>
-                <div id="advancedClusterChart" class="chart"></div>
-                <div class="explain">
-                    <p><strong>Why PCA for clustering?</strong> We one‑hot encode categorical traits to build a high‑dimensional feature space for clustering. PCA reduces this space to two dimensions to visualize patterns while keeping most variance. Clusters are computed on the full encoded space; PCA coordinates are used only for display.</p>
-                </div>
-                <div id="parallelCatsChart" class="chart"></div>
-=======
                 <div id="clusterChart" class="chart"></div>
                 <div id="networkChart" class="chart"></div>
                 <div id="vegetableChart" class="chart"></div>
->>>>>>> 57b48e2d
             </div>
         </div>
     </div>
