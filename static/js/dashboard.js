--- conflicted
+++ resolved
@@ -65,14 +65,9 @@
             wrap.style.display = 'block';
             // Delay rendering until after layout is updated
             setTimeout(() => {
-<<<<<<< HEAD
-                loadAdvancedClusters();
-                loadParallelCats();
-=======
                 loadClusterChart();
                 loadNetworkChart();
                 loadVegetableChart();
->>>>>>> 57b48e2d
             }, 50);
         });
     }
